%% Copyright (c) 2012-2015, Aetrion LLC
%%
%% Permission to use, copy, modify, and/or distribute this software for any
%% purpose with or without fee is hereby granted, provided that the above
%% copyright notice and this permission notice appear in all copies.
%%
%% THE SOFTWARE IS PROVIDED "AS IS" AND THE AUTHOR DISCLAIMS ALL WARRANTIES
%% WITH REGARD TO THIS SOFTWARE INCLUDING ALL IMPLIED WARRANTIES OF
%% MERCHANTABILITY AND FITNESS. IN NO EVENT SHALL THE AUTHOR BE LIABLE FOR
%% ANY SPECIAL, DIRECT, INDIRECT, OR CONSEQUENTIAL DAMAGES OR ANY DAMAGES
%% WHATSOEVER RESULTING FROM LOSS OF USE, DATA OR PROFITS, WHETHER IN AN
%% ACTION OF CONTRACT, NEGLIGENCE OR OTHER TORTIOUS ACTION, ARISING OUT OF
%% OR IN CONNECTION WITH THE USE OR PERFORMANCE OF THIS SOFTWARE.

%% Functions related to DNS records.
-module(erldns_records).

-include("erldns.hrl").
-include_lib("dns/include/dns.hrl").
-ifdef(TEST).
-include_lib("eunit/include/eunit.hrl").
-endif.

-export([wildcard_qname/1, wildcard_substitution/2, dname_match/2]).
-export([default_ttl/1, default_priority/1, name_type/1, root_hints/0]).
-export([minimum_soa_ttl/2]).
<<<<<<< HEAD
-export([match_name/1, match_type/1, match_name_and_type/2, match_types/1, match_wildcard/0, match_delegation/1, match_glue/1, match_dnskey_type/1, match_optrr/0, match_any_subdomain/1]).
-export([not_match/1]).
-export([empty_name_predicate/0]).
-export([replace_name/1, rr_to_name/0]).
-export([records_to_rrsets/1]).
=======
-export([match_name/1, match_type/1, match_name_and_type/2, match_types/1, match_wildcard/0, match_glue/1]).
-export([replace_name/1]).
>>>>>>> 4ce8dfa6

%% @doc Get a wildcard variation of a Qname. Replaces the leading
%% label with an asterisk for wildcard lookup.
-spec wildcard_qname(dns:dname()) -> dns:dname().
wildcard_qname(Qname) ->
  [_|Rest] = dns:dname_to_labels(Qname),
  dns:labels_to_dname([<<"*">>] ++ Rest).

<<<<<<< HEAD

%% @doc If the first argument is a wildcard name, and the second matches
%% that wildcard name, substitute the Qname for the wildcard name.
-spec wildcard_substitution(dns:dname(), dns:dname()) -> dns:dname().
wildcard_substitution(Name, Qname) ->
  case dname_match(Qname, Name) of
    true -> Qname;
    false -> Name
  end.
-ifdef(TEST).

wildcard_substitution_test_() ->
  Qname = <<"a.a1.example.com">>,
  [
   ?_assert(wildcard_substitution(<<"a.a1.example.com">>, Qname) =:= <<"a.a1.example.com">>),
   ?_assert(wildcard_substitution(<<"*.a1.example.com">>, Qname) =:= Qname),
   ?_assert(wildcard_substitution(<<"*.b1.example.com">>, Qname) =:= <<"*.b1.example.com">>)
  ].
-endif.



% @doc Return true if the names match with wildcard substitution.
%
% N2 must always be the wildcard.
-spec dname_match(dns:dname(), dns:dname()) -> boolean().
dname_match(N1, N2) ->
  %lager:debug("dname_match(~p, ~p)", [N1, N2]),
  case length(dns:dname_to_labels(N1)) < length(dns:dname_to_labels(N2)) of
    true -> false;
    false ->
      L1 = strip_wildcard(N1),
      L2 = strip_wildcard(N2),
      L2R = remove_labels(N1, L1, L2),
      L1R = remove_labels(N2, L2, L1),
      L1R =:= L2R
  end.

-ifdef(TEST).
dname_match_test_() ->
  [
   ?_assert(dname_match(<<"a.a1.example.com">>, <<"a.a1.example.com">>)),
   ?_assert(dname_match(<<"a.a1.example.com">>, <<"*.a1.example.com">>)),
   ?_assertNot(dname_match(<<"a.a1.example.com">>, <<"a.b1.example.com">>)),
   ?_assertNot(dname_match(<<"a.a1.example.com">>, <<"*.b1.example.com">>)),
   ?_assertNot(dname_match(<<"a1.example.com">>, <<"*.a1.example.com">>))
  ].
-endif.


% @doc Convert a name into labels. Wildcards are removed.
-spec strip_wildcard(dns:dname()) -> [dns:label()].
strip_wildcard(Name) ->
  case lists:any(match_wildcard_label(), dns:dname_to_labels(Name)) of
    true ->lists:dropwhile(match_wildcard_label(), dns:dname_to_labels(Name));
    _ -> dns:dname_to_labels(Name)
  end.

-ifdef(TEST).
strip_wildcard_test_() ->
  [
    ?_assert(strip_wildcard(<<"a.a1.example.com">>) =:= dns:dname_to_labels(<<"a.a1.example.com">>)),
    ?_assert(strip_wildcard(<<"*.a1.example.com">>) =:= dns:dname_to_labels(<<"a1.example.com">>))
  ].
-endif.


%% @doc Given a name, and two different label lists, return the shared subdomain
%% from the label lists, if one exists. If there is no shared subdomain then 
%% return the second label list.
remove_labels(Name, L1, L2) ->
  case length(L1) =:= length(dns:dname_to_labels(Name)) of
    true -> L2;
    false -> lists:reverse(lists:sublist(lists:reverse(L2), length(L1)))
  end.

-ifdef(TEST).
remove_labels_test_() ->
  [
    ?_assert(remove_labels(<<"a.a1.example.com">>, dns:dname_to_labels(<<"a.a1.example.com">>), dns:dname_to_labels(<<"b.a1.example.com">>)) =:= dns:dname_to_labels(<<"b.a1.example.com">>)),
    ?_assert(remove_labels(<<"a.a1.example.com">>, dns:dname_to_labels(<<"a1.example.com">>), dns:dname_to_labels(<<"b.a1.example.com">>)) =:= dns:dname_to_labels(<<"a1.example.com">>)),
    ?_assert(remove_labels(<<"b.a.a1.example.com">>, dns:dname_to_labels(<<"a1.example.com">>), dns:dname_to_labels(<<"b.a.a1.example.com">>)) =:= dns:dname_to_labels(<<"a1.example.com">>))
  ].
-endif.


% @doc Return the TTL value or 3600 if it is undefined.
=======
%% @doc Return the TTL value or 3600 if it is undefined.
>>>>>>> 4ce8dfa6
default_ttl(TTL) ->
  case TTL of
    undefined -> 3600;
    Value -> Value
  end.

<<<<<<< HEAD
% @doc Return the Priority value or 0 if it is undefined.
=======
%% @doc Return the Priority value or 0 if it is undefined.
>>>>>>> 4ce8dfa6
default_priority(Priority) ->
  case Priority of
    undefined -> 0;
    Value -> Value
  end.

%% @doc Applies a minimum TTL based on the SOA minumum value.
%%
%% The first argument is the Record that is being updated.
%% The second argument is the SOA RR Data.
<<<<<<< HEAD
-spec minimum_soa_ttl(dns:dns_rr(), dns:dns_rrdata_soa()) -> dns:dns_rr().
=======
>>>>>>> 4ce8dfa6
minimum_soa_ttl(Record, Data) when is_record(Data, dns_rrdata_soa) -> Record#dns_rr{ttl = erlang:min(Data#dns_rrdata_soa.minimum, Record#dns_rr.ttl)};
minimum_soa_ttl(Record, _) -> Record.

%% @doc Takes a list of records of potentially different types
%% and returns a new list of lists, where each list contains
%% only a specific type.
-spec records_to_rrsets([dns:dns_rr()]) -> [[dns:dns_rr()],...].
records_to_rrsets(Records) ->
  RRSets = records_to_rrsets(Records, []),
  lists:map(fun({_Type, RRSet}) -> RRSet end, RRSets).

records_to_rrsets([], RRSets) -> RRSets;
records_to_rrsets([RR|Rest], RRSets) ->
  Type = RR#dns_rr.type,
  NewRRSets = case lists:keyfind(Type, 1, RRSets) of
                {Type, RRs} ->
                  lists:keyreplace(Type, 1, RRSets, {Type, RRs ++ [RR]});
                false ->
                  lists:keystore(Type, 1, RRSets, {Type, [RR]})
              end,
  records_to_rrsets(Rest, NewRRSets).

-ifdef(TEST).
records_to_rrsets_test_() ->
  [
    ?_assertEqual(records_to_rrsets([]), []),
    ?_assertEqual(records_to_rrsets([#dns_rr{type = ?DNS_TYPE_A}]), [[#dns_rr{type = ?DNS_TYPE_A}]]),
    ?_assertEqual(records_to_rrsets([#dns_rr{type = ?DNS_TYPE_A}, #dns_rr{type = ?DNS_TYPE_NS}]), [[#dns_rr{type = ?DNS_TYPE_A}], [#dns_rr{type = ?DNS_TYPE_NS}]]),
    ?_assertEqual(records_to_rrsets([#dns_rr{type = ?DNS_TYPE_A}, #dns_rr{type = ?DNS_TYPE_NS}, #dns_rr{type = ?DNS_TYPE_A}]), [[#dns_rr{type = ?DNS_TYPE_A}, #dns_rr{type = ?DNS_TYPE_A}], [#dns_rr{type = ?DNS_TYPE_NS}]]),
    ?_assertNotEqual(records_to_rrsets([#dns_rr{type = ?DNS_TYPE_A}]), [])
  ].
-endif.


%% Various matching functions.
match_name(Name) ->
  fun(R) when is_record(R, dns_rr) ->
      R#dns_rr.name =:= Name
  end.

match_type(Type) ->
  fun(R) when is_record(R, dns_rr) ->
      R#dns_rr.type =:= Type
  end.

match_name_and_type(Name, Type) ->
  fun(R) when is_record(R, dns_rr) ->
      (R#dns_rr.name =:= Name) and (R#dns_rr.type =:= Type)
  end.

match_types(Types) ->
  fun(R) when is_record(R, dns_rr) ->
      lists:any(fun(T) -> R#dns_rr.type =:= T end, Types)
  end.

match_wildcard() ->
  fun(R) when is_record(R, dns_rr) ->
      lists:any(match_wildcard_label(), dns:dname_to_labels(R#dns_rr.name))
  end.

match_delegation(Name) ->
  fun(R) when is_record(R, dns_rr) ->
      R#dns_rr.data =:= #dns_rrdata_ns{dname=Name}
  end.

match_glue(Name) ->
  fun(R) when is_record(R, dns_rr) ->
    ((R#dns_rr.type =:= ?DNS_TYPE_A) or (R#dns_rr.type =:= ?DNS_TYPE_AAAA)) and (R#dns_rr.name =:= Name)
  end.

match_dnskey_type(Type) ->
  fun (R) when is_record(R, dns_rr) ->
      case R#dns_rr.data of
        D when is_record(D, dns_rrdata_dnskey) -> R#dns_rr.data#dns_rrdata_dnskey.flags =:= Type;
        _ -> false
      end
  end.

match_optrr() ->
  fun(R) ->
      case R of
        _ when is_record(R, dns_optrr) -> true;
        _ -> false
      end
  end.

match_wildcard_label() ->
  fun(L) ->
      L =:= <<"*">>
  end.

match_any_subdomain(Name) ->
  fun(R) ->
      is_subdomain(Name, R#dns_rr.name)
  end.

not_match(F) ->
  fun(R) ->
      not(F(R))
  end.

empty_name_predicate() ->
  fun(R) ->
      R#dns_rr.name =/= <<"">>
  end.


rr_to_name() ->
  fun(R) ->
      R#dns_rr.name
  end.


%% Replacement functions.
replace_name(Name) -> fun(R) when is_record(R, dns_rr) -> R#dns_rr{name = Name} end.

%% @doc Return true if the OtherLabels is a subdomain of Labels.
-spec is_subdomain(dns:dname(), dns:dname()) -> boolean().
is_subdomain(Name, OtherName) when is_bitstring(Name) and is_bitstring(OtherName) ->
  IsSubdomain = is_subdomain(lists:reverse(dns:dname_to_labels(Name)), lists:reverse(dns:dname_to_labels(OtherName))),
  %lager:debug("Is ~p a subdomain of ~p? ~p", [OtherName, Name, IsSubdomain]),
  IsSubdomain;
is_subdomain([], []) ->
  false;
is_subdomain([], _OtherLabels) ->
  true;
is_subdomain(_Labels, []) ->
  false;
is_subdomain([L|Rest], [OL|ORest]) ->
  case L =:= OL of
    true -> is_subdomain(Rest, ORest);
    false -> false
  end.

-ifdef(TEST).
is_subdomain_test_() ->
  [
    ?_assertNot(is_subdomain(<<"example.com">>, <<"example.com">>)),
    ?_assertNot(is_subdomain(<<"example.com">>, <<"example.net">>)),
    ?_assertNot(is_subdomain(<<"example.com">>, <<"www.example.com.net">>)),
    ?_assert(is_subdomain(<<"example.com">>, <<"www.example.com">>)),
    ?_assert(is_subdomain(<<"example.com">>, <<"a.b.c.example.com">>)),
    ?_assert(is_subdomain(<<"example.com">>, <<"*.a.b.c.example.com">>))
  ].
-endif.


%% @doc Returns the type value given a binary string.
-spec name_type(binary()) -> dns:type() | 'undefined'.
name_type(Type) when is_binary(Type) ->
  case Type of
    ?DNS_TYPE_A_BSTR -> ?DNS_TYPE_A_NUMBER;
    ?DNS_TYPE_NS_BSTR -> ?DNS_TYPE_NS_NUMBER;
    ?DNS_TYPE_MD_BSTR -> ?DNS_TYPE_MD_NUMBER;
    ?DNS_TYPE_MF_BSTR -> ?DNS_TYPE_MF_NUMBER;
    ?DNS_TYPE_CNAME_BSTR -> ?DNS_TYPE_CNAME_NUMBER;
    ?DNS_TYPE_SOA_BSTR -> ?DNS_TYPE_SOA_NUMBER;
    ?DNS_TYPE_MB_BSTR -> ?DNS_TYPE_MB_NUMBER;
    ?DNS_TYPE_MG_BSTR -> ?DNS_TYPE_MG_NUMBER;
    ?DNS_TYPE_MR_BSTR -> ?DNS_TYPE_MR_NUMBER;
    ?DNS_TYPE_NULL_BSTR -> ?DNS_TYPE_NULL_NUMBER;
    ?DNS_TYPE_WKS_BSTR -> ?DNS_TYPE_WKS_NUMBER;
    ?DNS_TYPE_PTR_BSTR -> ?DNS_TYPE_PTR_NUMBER;
    ?DNS_TYPE_HINFO_BSTR -> ?DNS_TYPE_HINFO_NUMBER;
    ?DNS_TYPE_MINFO_BSTR -> ?DNS_TYPE_MINFO_NUMBER;
    ?DNS_TYPE_MX_BSTR -> ?DNS_TYPE_MX_NUMBER;
    ?DNS_TYPE_TXT_BSTR -> ?DNS_TYPE_TXT_NUMBER;
    ?DNS_TYPE_RP_BSTR -> ?DNS_TYPE_RP_NUMBER;
    ?DNS_TYPE_AFSDB_BSTR -> ?DNS_TYPE_AFSDB_NUMBER;
    ?DNS_TYPE_X25_BSTR -> ?DNS_TYPE_X25_NUMBER;
    ?DNS_TYPE_ISDN_BSTR -> ?DNS_TYPE_ISDN_NUMBER;
    ?DNS_TYPE_RT_BSTR -> ?DNS_TYPE_RT_NUMBER;
    ?DNS_TYPE_NSAP_BSTR -> ?DNS_TYPE_NSAP_NUMBER;
    ?DNS_TYPE_SIG_BSTR -> ?DNS_TYPE_SIG_NUMBER;
    ?DNS_TYPE_KEY_BSTR -> ?DNS_TYPE_KEY_NUMBER;
    ?DNS_TYPE_PX_BSTR -> ?DNS_TYPE_PX_NUMBER;
    ?DNS_TYPE_GPOS_BSTR -> ?DNS_TYPE_GPOS_NUMBER;
    ?DNS_TYPE_AAAA_BSTR -> ?DNS_TYPE_AAAA_NUMBER;
    ?DNS_TYPE_LOC_BSTR -> ?DNS_TYPE_LOC_NUMBER;
    ?DNS_TYPE_NXT_BSTR -> ?DNS_TYPE_NXT_NUMBER;
    ?DNS_TYPE_EID_BSTR -> ?DNS_TYPE_EID_NUMBER;
    ?DNS_TYPE_NIMLOC_BSTR -> ?DNS_TYPE_NIMLOC_NUMBER;
    ?DNS_TYPE_SRV_BSTR -> ?DNS_TYPE_SRV_NUMBER;
    ?DNS_TYPE_ATMA_BSTR -> ?DNS_TYPE_ATMA_NUMBER;
    ?DNS_TYPE_NAPTR_BSTR -> ?DNS_TYPE_NAPTR_NUMBER;
    ?DNS_TYPE_KX_BSTR -> ?DNS_TYPE_KX_NUMBER;
    ?DNS_TYPE_CERT_BSTR -> ?DNS_TYPE_CERT_NUMBER;
    ?DNS_TYPE_DNAME_BSTR -> ?DNS_TYPE_DNAME_NUMBER;
    ?DNS_TYPE_SINK_BSTR -> ?DNS_TYPE_SINK_NUMBER;
    ?DNS_TYPE_OPT_BSTR -> ?DNS_TYPE_OPT_NUMBER;
    ?DNS_TYPE_APL_BSTR -> ?DNS_TYPE_APL_NUMBER;
    ?DNS_TYPE_DS_BSTR -> ?DNS_TYPE_DS_NUMBER;
    ?DNS_TYPE_SSHFP_BSTR -> ?DNS_TYPE_SSHFP_NUMBER;
    ?DNS_TYPE_IPSECKEY_BSTR -> ?DNS_TYPE_IPSECKEY_NUMBER;
    ?DNS_TYPE_RRSIG_BSTR -> ?DNS_TYPE_RRSIG_NUMBER;
    ?DNS_TYPE_NSEC_BSTR -> ?DNS_TYPE_NSEC_NUMBER;
    ?DNS_TYPE_DNSKEY_BSTR -> ?DNS_TYPE_DNSKEY_NUMBER;
    ?DNS_TYPE_NSEC3_BSTR -> ?DNS_TYPE_NSEC3_NUMBER;
    ?DNS_TYPE_NSEC3PARAM_BSTR -> ?DNS_TYPE_NSEC3PARAM_NUMBER;
    ?DNS_TYPE_DHCID_BSTR -> ?DNS_TYPE_DHCID_NUMBER;
    ?DNS_TYPE_HIP_BSTR -> ?DNS_TYPE_HIP_NUMBER;
    ?DNS_TYPE_NINFO_BSTR -> ?DNS_TYPE_NINFO_NUMBER;
    ?DNS_TYPE_RKEY_BSTR -> ?DNS_TYPE_RKEY_NUMBER;
    ?DNS_TYPE_TALINK_BSTR -> ?DNS_TYPE_TALINK_NUMBER;
    ?DNS_TYPE_SPF_BSTR -> ?DNS_TYPE_SPF_NUMBER;
    ?DNS_TYPE_UINFO_BSTR -> ?DNS_TYPE_UINFO_NUMBER;
    ?DNS_TYPE_UID_BSTR -> ?DNS_TYPE_UID_NUMBER;
    ?DNS_TYPE_GID_BSTR -> ?DNS_TYPE_GID_NUMBER;
    ?DNS_TYPE_UNSPEC_BSTR -> ?DNS_TYPE_UNSPEC_NUMBER;
    ?DNS_TYPE_TKEY_BSTR -> ?DNS_TYPE_TKEY_NUMBER;
    ?DNS_TYPE_TSIG_BSTR -> ?DNS_TYPE_TSIG_NUMBER;
    ?DNS_TYPE_IXFR_BSTR -> ?DNS_TYPE_IXFR_NUMBER;
    ?DNS_TYPE_AXFR_BSTR -> ?DNS_TYPE_AXFR_NUMBER;
    ?DNS_TYPE_MAILB_BSTR -> ?DNS_TYPE_MAILB_NUMBER;
    ?DNS_TYPE_MAILA_BSTR -> ?DNS_TYPE_MAILA_NUMBER;
    ?DNS_TYPE_ANY_BSTR -> ?DNS_TYPE_ANY_NUMBER;
    ?DNS_TYPE_DLV_BSTR -> ?DNS_TYPE_DLV_NUMBER;
    _ -> undefined
  end.

root_hints() ->
  {
   [
    #dns_rr{name = <<"">>, type=?DNS_TYPE_NS, ttl=518400, data = #dns_rrdata_ns{dname = <<"a.root-servers.net">>}},
    #dns_rr{name = <<"">>, type=?DNS_TYPE_NS, ttl=518400, data = #dns_rrdata_ns{dname = <<"b.root-servers.net">>}},
    #dns_rr{name = <<"">>, type=?DNS_TYPE_NS, ttl=518400, data = #dns_rrdata_ns{dname = <<"c.root-servers.net">>}},
    #dns_rr{name = <<"">>, type=?DNS_TYPE_NS, ttl=518400, data = #dns_rrdata_ns{dname = <<"d.root-servers.net">>}},
    #dns_rr{name = <<"">>, type=?DNS_TYPE_NS, ttl=518400, data = #dns_rrdata_ns{dname = <<"e.root-servers.net">>}},
    #dns_rr{name = <<"">>, type=?DNS_TYPE_NS, ttl=518400, data = #dns_rrdata_ns{dname = <<"f.root-servers.net">>}},
    #dns_rr{name = <<"">>, type=?DNS_TYPE_NS, ttl=518400, data = #dns_rrdata_ns{dname = <<"g.root-servers.net">>}},
    #dns_rr{name = <<"">>, type=?DNS_TYPE_NS, ttl=518400, data = #dns_rrdata_ns{dname = <<"h.root-servers.net">>}},
    #dns_rr{name = <<"">>, type=?DNS_TYPE_NS, ttl=518400, data = #dns_rrdata_ns{dname = <<"i.root-servers.net">>}},
    #dns_rr{name = <<"">>, type=?DNS_TYPE_NS, ttl=518400, data = #dns_rrdata_ns{dname = <<"j.root-servers.net">>}},
    #dns_rr{name = <<"">>, type=?DNS_TYPE_NS, ttl=518400, data = #dns_rrdata_ns{dname = <<"k.root-servers.net">>}},
    #dns_rr{name = <<"">>, type=?DNS_TYPE_NS, ttl=518400, data = #dns_rrdata_ns{dname = <<"l.root-servers.net">>}},
    #dns_rr{name = <<"">>, type=?DNS_TYPE_NS, ttl=518400, data = #dns_rrdata_ns{dname = <<"m.root-servers.net">>}}
   ],
   [
    #dns_rr{name = <<"a.root-servers.net">>, type=?DNS_TYPE_A, ttl=3600000, data = #dns_rrdata_a{ip = {198,41,0,4}}},
    #dns_rr{name = <<"b.root-servers.net">>, type=?DNS_TYPE_A, ttl=3600000, data = #dns_rrdata_a{ip = {192,228,79,201}}},
    #dns_rr{name = <<"c.root-servers.net">>, type=?DNS_TYPE_A, ttl=3600000, data = #dns_rrdata_a{ip = {192,33,4,12}}},
    #dns_rr{name = <<"d.root-servers.net">>, type=?DNS_TYPE_A, ttl=3600000, data = #dns_rrdata_a{ip = {128,8,10,90}}},
    #dns_rr{name = <<"e.root-servers.net">>, type=?DNS_TYPE_A, ttl=3600000, data = #dns_rrdata_a{ip = {192,203,230,10}}},
    #dns_rr{name = <<"f.root-servers.net">>, type=?DNS_TYPE_A, ttl=3600000, data = #dns_rrdata_a{ip = {192,5,5,241}}},
    #dns_rr{name = <<"g.root-servers.net">>, type=?DNS_TYPE_A, ttl=3600000, data = #dns_rrdata_a{ip = {192,112,36,4}}},
    #dns_rr{name = <<"h.root-servers.net">>, type=?DNS_TYPE_A, ttl=3600000, data = #dns_rrdata_a{ip = {128,63,2,53}}},
    #dns_rr{name = <<"i.root-servers.net">>, type=?DNS_TYPE_A, ttl=3600000, data = #dns_rrdata_a{ip = {192,36,148,17}}},
    #dns_rr{name = <<"j.root-servers.net">>, type=?DNS_TYPE_A, ttl=3600000, data = #dns_rrdata_a{ip = {192,58,128,30}}},
    #dns_rr{name = <<"k.root-servers.net">>, type=?DNS_TYPE_A, ttl=3600000, data = #dns_rrdata_a{ip = {193,0,14,129}}},
    #dns_rr{name = <<"l.root-servers.net">>, type=?DNS_TYPE_A, ttl=3600000, data = #dns_rrdata_a{ip = {198,32,64,12}}},
    #dns_rr{name = <<"m.root-servers.net">>, type=?DNS_TYPE_A, ttl=3600000, data = #dns_rrdata_a{ip = {202,12,27,33}}}
   ]
  }.



-ifdef(TEST).

<<<<<<< HEAD
wildcard_qname_test_() ->
  ?_assertEqual(<<"*.b.example.com">>, wildcard_qname(<<"a.b.example.com">>)).

=======
>>>>>>> 4ce8dfa6
minimum_soa_ttl_test_() ->
  [
    ?_assertMatch(#dns_rr{ttl = 3600}, minimum_soa_ttl(#dns_rr{ttl = 3600}, #dns_rrdata_a{})),
    ?_assertMatch(#dns_rr{ttl = 30}, minimum_soa_ttl(#dns_rr{ttl = 3600}, #dns_rrdata_soa{minimum = 30})),
    ?_assertMatch(#dns_rr{ttl = 30}, minimum_soa_ttl(#dns_rr{ttl = 30}, #dns_rrdata_soa{minimum = 3600}))
  ].

replace_name_test_() ->
  [
   ?_assertEqual([], lists:map(replace_name(<<"example">>), [])),
   ?_assertMatch([#dns_rr{name = <<"example">>}], lists:map(replace_name(<<"example">>), [#dns_rr{name = <<"test.com">>}]))
  ].

match_name_test_() ->
  [
    ?_assert(lists:any(match_name(<<"example.com">>), [#dns_rr{name = <<"example.com">>}])),
    ?_assertNot(lists:any(match_name(<<"example.com">>), [#dns_rr{name = <<"example.net">>}]))
  ].

match_type_test_() ->
  [
    ?_assert(lists:any(match_type(?DNS_TYPE_A), [#dns_rr{type = ?DNS_TYPE_A}])),
    ?_assertNot(lists:any(match_type(?DNS_TYPE_CNAME), [#dns_rr{type = ?DNS_TYPE_A}]))
  ].

match_types_test_() ->
  [
    ?_assert(lists:any(match_types([?DNS_TYPE_A]), [#dns_rr{type = ?DNS_TYPE_A}])),
    ?_assert(lists:any(match_types([?DNS_TYPE_A, ?DNS_TYPE_CNAME]), [#dns_rr{type = ?DNS_TYPE_A}])),
    ?_assertNot(lists:any(match_types([?DNS_TYPE_CNAME]), [#dns_rr{type = ?DNS_TYPE_A}]))
  ].

match_wildcard_test_() ->
  [
    ?_assert(lists:any(match_wildcard(), [#dns_rr{name = <<"*.example.com">>}])),
    ?_assertNot(lists:any(match_wildcard(), [#dns_rr{name = <<"www.example.com">>}]))
  ].

<<<<<<< HEAD
match_delegation_test_() ->
  [
    ?_assert(lists:any(match_delegation(<<"ns1.example.com">>), [#dns_rr{data = #dns_rrdata_ns{dname = <<"ns1.example.com">>}}])),
    ?_assertNot(lists:any(match_delegation(<<"ns1.example.com">>), [#dns_rr{data = #dns_rrdata_ns{dname = <<"ns2.example.com">>}}]))
  ].

match_glue_test_() ->
  [
    ?_assert(lists:any(match_glue(<<"ns1.example.com">>), [#dns_rr{name = <<"ns1.example.com">>, type = ?DNS_TYPE_A}])),
    ?_assert(lists:any(match_glue(<<"ns1.example.com">>), [#dns_rr{name = <<"ns1.example.com">>, type = ?DNS_TYPE_AAAA}])),
    ?_assertNot(lists:any(match_glue(<<"ns1.example.com">>), [#dns_rr{name = <<"ns1.example.com">>, type = ?DNS_TYPE_TXT}])),
    ?_assertNot(lists:any(match_glue(<<"ns1.example.com">>), [#dns_rr{name = <<"ns2.example.com">>, type = ?DNS_TYPE_A}]))
  ].

match_glue_dnskey_type_test_() ->
  [
    ?_assert(lists:any(match_dnskey_type(?DNSKEY_KSK_TYPE), [#dns_rr{data = #dns_rrdata_dnskey{flags = ?DNSKEY_KSK_TYPE}}])),
    ?_assert(lists:any(match_dnskey_type(?DNSKEY_ZSK_TYPE), [#dns_rr{data = #dns_rrdata_dnskey{flags = ?DNSKEY_ZSK_TYPE}}])),
    ?_assertNot(lists:any(match_dnskey_type(?DNSKEY_ZSK_TYPE), [#dns_rr{data = #dns_rrdata_dnskey{flags = ?DNSKEY_KSK_TYPE}}])),
    ?_assertNot(lists:any(match_dnskey_type(?DNSKEY_KSK_TYPE), [#dns_rr{data = #dns_rrdata_dnskey{flags = ?DNSKEY_ZSK_TYPE}}]))
  ].

match_optrr_test_() ->
  [
    ?_assert(lists:any(match_optrr(), [#dns_optrr{}])),
    ?_assertNot(lists:any(match_optrr(), [#dns_rr{}]))
  ].

match_wildcard_label_test_() ->
  [
    ?_assert(lists:any(match_wildcard_label(), dns:dname_to_labels(<<"*.example.com">>))),
    ?_assertNot(lists:any(match_wildcard_label(), dns:dname_to_labels(<<"www.example.com">>)))
  ].

match_any_subdomain_test_() ->
  [
    ?_assertNot(lists:any(match_any_subdomain(<<"example.com">>), [#dns_rr{name = <<"example.com">>}])),
    ?_assert(lists:any(match_any_subdomain(<<"example.com">>), [#dns_rr{name = <<"www.example.com">>}]))
  ].

not_match_test_() ->
  [
    ?_assertNot(lists:any(not_match(match_name(<<"name">>)), [#dns_rr{name = <<"name">>}])),
    ?_assert(lists:any(not_match(match_name(<<"name">>)), [#dns_rr{name = <<"notname">>}]))
  ].

=======
>>>>>>> 4ce8dfa6
-endif.<|MERGE_RESOLUTION|>--- conflicted
+++ resolved
@@ -24,16 +24,11 @@
 -export([wildcard_qname/1, wildcard_substitution/2, dname_match/2]).
 -export([default_ttl/1, default_priority/1, name_type/1, root_hints/0]).
 -export([minimum_soa_ttl/2]).
-<<<<<<< HEAD
 -export([match_name/1, match_type/1, match_name_and_type/2, match_types/1, match_wildcard/0, match_delegation/1, match_glue/1, match_dnskey_type/1, match_optrr/0, match_any_subdomain/1]).
 -export([not_match/1]).
 -export([empty_name_predicate/0]).
 -export([replace_name/1, rr_to_name/0]).
 -export([records_to_rrsets/1]).
-=======
--export([match_name/1, match_type/1, match_name_and_type/2, match_types/1, match_wildcard/0, match_glue/1]).
--export([replace_name/1]).
->>>>>>> 4ce8dfa6
 
 %% @doc Get a wildcard variation of a Qname. Replaces the leading
 %% label with an asterisk for wildcard lookup.
@@ -42,7 +37,6 @@
   [_|Rest] = dns:dname_to_labels(Qname),
   dns:labels_to_dname([<<"*">>] ++ Rest).
 
-<<<<<<< HEAD
 
 %% @doc If the first argument is a wildcard name, and the second matches
 %% that wildcard name, substitute the Qname for the wildcard name.
@@ -130,20 +124,13 @@
 
 
 % @doc Return the TTL value or 3600 if it is undefined.
-=======
-%% @doc Return the TTL value or 3600 if it is undefined.
->>>>>>> 4ce8dfa6
 default_ttl(TTL) ->
   case TTL of
     undefined -> 3600;
     Value -> Value
   end.
 
-<<<<<<< HEAD
-% @doc Return the Priority value or 0 if it is undefined.
-=======
 %% @doc Return the Priority value or 0 if it is undefined.
->>>>>>> 4ce8dfa6
 default_priority(Priority) ->
   case Priority of
     undefined -> 0;
@@ -154,10 +141,7 @@
 %%
 %% The first argument is the Record that is being updated.
 %% The second argument is the SOA RR Data.
-<<<<<<< HEAD
 -spec minimum_soa_ttl(dns:dns_rr(), dns:dns_rrdata_soa()) -> dns:dns_rr().
-=======
->>>>>>> 4ce8dfa6
 minimum_soa_ttl(Record, Data) when is_record(Data, dns_rrdata_soa) -> Record#dns_rr{ttl = erlang:min(Data#dns_rrdata_soa.minimum, Record#dns_rr.ttl)};
 minimum_soa_ttl(Record, _) -> Record.
 
@@ -416,12 +400,9 @@
 
 -ifdef(TEST).
 
-<<<<<<< HEAD
 wildcard_qname_test_() ->
   ?_assertEqual(<<"*.b.example.com">>, wildcard_qname(<<"a.b.example.com">>)).
 
-=======
->>>>>>> 4ce8dfa6
 minimum_soa_ttl_test_() ->
   [
     ?_assertMatch(#dns_rr{ttl = 3600}, minimum_soa_ttl(#dns_rr{ttl = 3600}, #dns_rrdata_a{})),
@@ -460,7 +441,6 @@
     ?_assertNot(lists:any(match_wildcard(), [#dns_rr{name = <<"www.example.com">>}]))
   ].
 
-<<<<<<< HEAD
 match_delegation_test_() ->
   [
     ?_assert(lists:any(match_delegation(<<"ns1.example.com">>), [#dns_rr{data = #dns_rrdata_ns{dname = <<"ns1.example.com">>}}])),
@@ -507,6 +487,4 @@
     ?_assert(lists:any(not_match(match_name(<<"name">>)), [#dns_rr{name = <<"notname">>}]))
   ].
 
-=======
->>>>>>> 4ce8dfa6
 -endif.